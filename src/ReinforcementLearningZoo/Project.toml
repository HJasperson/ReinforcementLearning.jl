name = "ReinforcementLearningZoo"
uuid = "d607f57d-ee1e-4ba7-bcf2-7734c1e31854"
version = "0.6.0"

[deps]
ChainRulesCore = "d360d2e6-b24c-11e9-a2a3-2a2ae2dbcce4"
Distributions = "31c24e10-a181-5473-b8eb-7969acd0382f"
Flux = "587475ba-b771-5e3f-ad9e-33799f191a9c"
Functors = "d9f16b24-f501-4c13-a1f2-28368ffc5196"
LinearAlgebra = "37e2e46d-f89d-539d-b4ee-838fcccc9c8e"
NNlib = "872c559c-99b0-510c-b3b7-b6c96a88d5cd"
Random = "9a3f8284-a2c9-5f02-9a11-845980a1fd5c"
ReinforcementLearningBase = "e575027e-6cd6-5018-9292-cdc6200d2b44"
ReinforcementLearningCore = "de1b191a-4ae0-4afa-a27b-92d07f46b2d6"
StatsBase = "2913bbd2-ae8a-5f71-8c99-4fb6c76f3a91"
Zygote = "e88e6eb3-aa80-5325-afca-941959d7151f"

[compat]
ChainRulesCore = "1"
Distributions = "0.25"
Flux = "0.13"
Functors = "0.2"
<<<<<<< HEAD
ReinforcementLearningBase = "0.10"
ReinforcementLearningCore = "0.9, 0.8"
=======
ReinforcementLearningBase = "0.11"
ReinforcementLearningCore = "0.9"
>>>>>>> 0b27e23a
StatsBase = "0.33"
Zygote = "0.6"
julia = "1.6"

[extras]
Test = "8dfed614-e22c-5e08-85e1-65c5234f0b40"

[targets]
test = ["Test"]<|MERGE_RESOLUTION|>--- conflicted
+++ resolved
@@ -20,13 +20,8 @@
 Distributions = "0.25"
 Flux = "0.13"
 Functors = "0.2"
-<<<<<<< HEAD
-ReinforcementLearningBase = "0.10"
-ReinforcementLearningCore = "0.9, 0.8"
-=======
 ReinforcementLearningBase = "0.11"
 ReinforcementLearningCore = "0.9"
->>>>>>> 0b27e23a
 StatsBase = "0.33"
 Zygote = "0.6"
 julia = "1.6"
