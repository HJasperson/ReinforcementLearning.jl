@testset "A2C" begin
<<<<<<< HEAD
# Remember to set the ENV["JULIA_NUM_THREADS"]
N_ENV = 16
UPDATE_FREQ = 5
env = MultiThreadEnv([CartPoleEnv(;T=Float32, seed=i) for i in 1:N_ENV])
ns, na = length(rand(get_observation_space(env[1]))), length(get_action_space(env[1]))
reset!(env, is_force=true)
agent = Agent(
    policy = QBasedPolicy(
        learner=A2CLearner(
            approximator=NeuralNetworkApproximator(
                model=ActorCritic(
                    actor=Chain(
                        Dense(ns, 256, relu;initW = seed_glorot_uniform(seed = 17)),
                        Dense(256, na;initW = seed_glorot_uniform(seed = 23)),
                        softmax
                    ),
                    critic=Chain(
                        Dense(ns, 256, relu;initW = seed_glorot_uniform(seed = 29)),
                        Dense(256, 1;initW = seed_glorot_uniform(seed = 29)),
                    )
                ) |> cpu,
                optimizer=ADAM(),
                kind=HYBRID_APPROXIMATOR
            ),
            γ=0.99f0,
            actor_loss_weight = 1.0f0,
            critic_loss_weight = 0.5f0,
            entropy_loss_weight = - 0.001f0,
            update_freq = UPDATE_FREQ
        ),
        explorer = BatchExplorer((WeightedExplorer(;is_normalized=true, seed=s) for s in 10:9+N_ENV)...)
    ),
    trajectory = CircularCompactSARTSATrajectory(
        ;capacity=UPDATE_FREQ,
        state_type=Float32,
        state_size=(ns, N_ENV),
        action_type=Int,
        action_size=(N_ENV,),
        reward_type=Float32,
        reward_size=(N_ENV,),
        terminal_type=Bool,
        terminal_size=(N_ENV,)
    )
)
hook = TotalBatchRewardPerEpisode(N_ENV)
run(agent, env, StopAfterStep(50000), hook)
@info "stats for A2CLearner" avg_reward = mean(Iterators.flatten(hook.rewards))
=======
    N_ENV = 16
    UPDATE_FREQ = 5
    env = MultiThreadEnv([CartPoleEnv(; T = Float32, seed = i) for i in 1:N_ENV])
    ns, na = length(rand(get_observation_space(env[1]))), length(get_action_space(env[1]))
    reset!(env, is_force = true)
    agent = Agent(
        policy = QBasedPolicy(
            learner = A2CLearner(
                approximator = NeuralNetworkApproximator(
                    model = ActorCritic(
                        actor = Chain(
                            Dense(ns, 256, relu; initW = seed_glorot_uniform(seed = 17)),
                            Dense(256, na; initW = seed_glorot_uniform(seed = 23)),
                            softmax,
                        ),
                        critic = Chain(
                            Dense(ns, 256, relu; initW = seed_glorot_uniform(seed = 29)),
                            Dense(256, 1; initW = seed_glorot_uniform(seed = 29)),
                        ),
                    ) |> gpu,
                    optimizer = ADAM(3e-4),
                    kind = HYBRID_APPROXIMATOR,
                ),
                γ = 0.99f0,
                actor_loss_weight = 1.0f0,
                critic_loss_weight = 0.5f0,
                entropy_loss_weight = -0.001f0,
            ),
            explorer = BatchExplorer(WeightedExplorer(; is_normalized = true,
                seed = 33)),
        ),
        trajectory = CircularCompactSARTSATrajectory(;
            capacity = UPDATE_FREQ,
            state_type = Float32,
            state_size = (ns, N_ENV),
            action_type = Int,
            action_size = (N_ENV,),
            reward_type = Float32,
            reward_size = (N_ENV,),
            terminal_type = Bool,
            terminal_size = (N_ENV,),
        ),
    )
    hook = TotalBatchRewardPerEpisode(N_ENV)
    run(agent, env, StopAfterStep(10000), hook)
>>>>>>> 9758c21f
end<|MERGE_RESOLUTION|>--- conflicted
+++ resolved
@@ -1,5 +1,4 @@
 @testset "A2C" begin
-<<<<<<< HEAD
 # Remember to set the ENV["JULIA_NUM_THREADS"]
 N_ENV = 16
 UPDATE_FREQ = 5
@@ -47,51 +46,4 @@
 hook = TotalBatchRewardPerEpisode(N_ENV)
 run(agent, env, StopAfterStep(50000), hook)
 @info "stats for A2CLearner" avg_reward = mean(Iterators.flatten(hook.rewards))
-=======
-    N_ENV = 16
-    UPDATE_FREQ = 5
-    env = MultiThreadEnv([CartPoleEnv(; T = Float32, seed = i) for i in 1:N_ENV])
-    ns, na = length(rand(get_observation_space(env[1]))), length(get_action_space(env[1]))
-    reset!(env, is_force = true)
-    agent = Agent(
-        policy = QBasedPolicy(
-            learner = A2CLearner(
-                approximator = NeuralNetworkApproximator(
-                    model = ActorCritic(
-                        actor = Chain(
-                            Dense(ns, 256, relu; initW = seed_glorot_uniform(seed = 17)),
-                            Dense(256, na; initW = seed_glorot_uniform(seed = 23)),
-                            softmax,
-                        ),
-                        critic = Chain(
-                            Dense(ns, 256, relu; initW = seed_glorot_uniform(seed = 29)),
-                            Dense(256, 1; initW = seed_glorot_uniform(seed = 29)),
-                        ),
-                    ) |> gpu,
-                    optimizer = ADAM(3e-4),
-                    kind = HYBRID_APPROXIMATOR,
-                ),
-                γ = 0.99f0,
-                actor_loss_weight = 1.0f0,
-                critic_loss_weight = 0.5f0,
-                entropy_loss_weight = -0.001f0,
-            ),
-            explorer = BatchExplorer(WeightedExplorer(; is_normalized = true,
-                seed = 33)),
-        ),
-        trajectory = CircularCompactSARTSATrajectory(;
-            capacity = UPDATE_FREQ,
-            state_type = Float32,
-            state_size = (ns, N_ENV),
-            action_type = Int,
-            action_size = (N_ENV,),
-            reward_type = Float32,
-            reward_size = (N_ENV,),
-            terminal_type = Bool,
-            terminal_size = (N_ENV,),
-        ),
-    )
-    hook = TotalBatchRewardPerEpisode(N_ENV)
-    run(agent, env, StopAfterStep(10000), hook)
->>>>>>> 9758c21f
 end