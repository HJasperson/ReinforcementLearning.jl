--- conflicted
+++ resolved
@@ -15,17 +15,8 @@
 end
 export MDPLearner
 
-<<<<<<< HEAD
 function defaultpolicy(learner::MDPLearner, actionspace, buffer)
-    EpsilonGreedyPolicy(.1, 1:learner.mdp.na, s -> learner.policy[s])
-=======
-function selectaction(learner::MDPLearner, policy::EpsilonGreedyPolicy, state)
-    if rand() < policy.ϵ
-        rand(1:learner.mdp.actionspace.n)
-    else
-        learner.policy[state]
-    end
->>>>>>> d03ee285
+    EpsilonGreedyPolicy(.1, 1:actionspace.n, s -> learner.policy[s])
 end
 
 # solve MDP
