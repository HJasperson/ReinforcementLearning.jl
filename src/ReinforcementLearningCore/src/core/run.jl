export @E_cmd, Experiment


import Parsers

macro E_cmd(s)
    Experiment(s)
end

function try_parse(s, TS=(Bool, Int, Float32, Float64))
    if s == "nothing"
        nothing
    else
        for T in TS
            res = Parsers.tryparse(T, s)
            if !isnothing(res)
                return res
            end
        end
        s
    end
end

function try_parse_kw(s)
    kw = []
    # !!! obviously, it's not correct when a value is string and contains ","
    for part in split(s, ",")
        kv = split(part, "=")
        @assert length(kv) == 2
        k, v = kv
        push!(kw, Symbol(strip(k)) => try_parse(strip(v)))
    end
    NamedTuple(kw)
end

struct Experiment
    policy::Any
    env::Any
    stop_condition::Any
    hook::Any
end

function Experiment(s::String)
    m = match(r"(?<source>\w+)_(?<method>\w+)_(?<env>\w+)(\((?<game>.*)\))?", s)
    isnothing(m) && throw(
        ArgumentError(
            "invalid format, got $s, expected format is JuliaRL_DQN_Atari(game=\"pong\")`",
        ),
    )
    source = m[:source]
    method = m[:method]
    env = m[:env]
    kw_args = isnothing(m[:game]) ? (;) : try_parse_kw(m[:game])
    Experiment(Val(Symbol(source)), Val(Symbol(method)), Val(Symbol(env)); kw_args...)
end


Base.run(ex::Experiment) = run(ex.policy, ex.env, ex.stop_condition, ex.hook)

function Base.run(
    policy::AbstractPolicy,
    env::AbstractEnv,
<<<<<<< HEAD
    stop_condition = StopAfterEpisode(1),
    hook = EmptyHook(),
    reset_condition = ResetAtTerminal()
)
    check(policy, env)
    _run(policy, env, stop_condition, hook, reset_condition)
=======
    stop_condition=StopAfterEpisode(1),
    hook=EmptyHook(),
)
    policy, env = check(policy, env)
    _run(policy, env, stop_condition, hook)
>>>>>>> fc74394b
end

"Inject some customized checkings here by overwriting this function"
check(policy, env) = policy, env

<<<<<<< HEAD
function _run(policy::AbstractPolicy, env::AbstractEnv, stop_condition, hook::AbstractHook, reset_condition)
=======
function _run(policy::AbstractPolicy, env::AbstractEnv, stop_condition, hook)
>>>>>>> fc74394b

    hook(PreExperimentStage(), policy, env)
    policy(PreExperimentStage(), env)
    is_stop = false
    while !is_stop
        reset!(env)
        policy(PreEpisodeStage(), env)
        hook(PreEpisodeStage(), policy, env)

<<<<<<< HEAD
        while !reset_condition(policy, env) # one episode
            action = policy(env)

            policy(PRE_ACT_STAGE, env, action)
            hook(PRE_ACT_STAGE, policy, env, action)
=======
        while !is_terminated(env) # one episode
            policy(PreActStage(), env)
            hook(PreActStage(), policy, env)
>>>>>>> fc74394b

            env |> policy |> env
            optimise!(policy)

            policy(PostActStage(), env)
            hook(PostActStage(), policy, env)

            if stop_condition(policy, env)
                is_stop = true
                policy(PreActStage(), env)
                hook(PreActStage(), policy, env)
                policy(env)  # let the policy see the last observation
                break
            end
        end # end of an episode

        if is_terminated(env)
            policy(PostEpisodeStage(), env)  # let the policy see the last observation
            hook(PostEpisodeStage(), policy, env)
        end
    end
    policy(PostExperimentStage(), env)
    hook(PostExperimentStage(), policy, env)
    hook
end<|MERGE_RESOLUTION|>--- conflicted
+++ resolved
@@ -60,30 +60,18 @@
 function Base.run(
     policy::AbstractPolicy,
     env::AbstractEnv,
-<<<<<<< HEAD
     stop_condition = StopAfterEpisode(1),
     hook = EmptyHook(),
     reset_condition = ResetAtTerminal()
 )
-    check(policy, env)
+    policy, env = check(policy, env)
     _run(policy, env, stop_condition, hook, reset_condition)
-=======
-    stop_condition=StopAfterEpisode(1),
-    hook=EmptyHook(),
-)
-    policy, env = check(policy, env)
-    _run(policy, env, stop_condition, hook)
->>>>>>> fc74394b
 end
 
 "Inject some customized checkings here by overwriting this function"
 check(policy, env) = policy, env
 
-<<<<<<< HEAD
-function _run(policy::AbstractPolicy, env::AbstractEnv, stop_condition, hook::AbstractHook, reset_condition)
-=======
-function _run(policy::AbstractPolicy, env::AbstractEnv, stop_condition, hook)
->>>>>>> fc74394b
+function _run(policy::AbstractPolicy, env::AbstractEnv, stop_condition, hook, reset_condition)
 
     hook(PreExperimentStage(), policy, env)
     policy(PreExperimentStage(), env)
@@ -93,18 +81,9 @@
         policy(PreEpisodeStage(), env)
         hook(PreEpisodeStage(), policy, env)
 
-<<<<<<< HEAD
         while !reset_condition(policy, env) # one episode
-            action = policy(env)
-
-            policy(PRE_ACT_STAGE, env, action)
-            hook(PRE_ACT_STAGE, policy, env, action)
-=======
-        while !is_terminated(env) # one episode
             policy(PreActStage(), env)
             hook(PreActStage(), policy, env)
->>>>>>> fc74394b
-
             env |> policy |> env
             optimise!(policy)
 
