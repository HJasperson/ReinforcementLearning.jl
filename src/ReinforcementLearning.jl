--- conflicted
+++ resolved
@@ -1,12 +1,20 @@
+VERSION < v"0.7.0-beta2.199" && __precompile__()
 module ReinforcementLearning
 
-<<<<<<< HEAD
-using DataStructures, Parameters, SparseArrays, LinearAlgebra, Distributed,
-Statistics
-=======
-using Compat: @__MODULE__
-using DataStructures, Parameters
->>>>>>> 01511cc5
+using DataStructures, Parameters, Compat.SparseArrays, Compat.LinearAlgebra,
+Compat.Distributed, Compat.Statistics, Compat.Dates, Compat
+using Compat: rmul!, @info
+using Compat.Statistics: mean
+
+if VERSION < v"0.7.0-beta2.199" 
+    # these are ugly hacks for compatibility
+    macro distributed(x...); :(@parallel($(esc(x[1])), $(esc(x[2])))) end
+    import Compat.foldl
+    foldl(op::Function, itr; init = 0) = foldl(op, init, itr) 
+    const seed! = srand
+else
+    using Random: seed!
+end
 
 include("helper.jl")
 include("buffers.jl")
