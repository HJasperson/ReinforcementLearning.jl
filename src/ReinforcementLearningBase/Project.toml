--- conflicted
+++ resolved
@@ -13,11 +13,7 @@
 Test = "8dfed614-e22c-5e08-85e1-65c5234f0b40"
 
 [compat]
-<<<<<<< HEAD
 AbstractTrees = "0.3, 0.4"
-=======
-AbstractTrees = "0.4"
->>>>>>> 6a050e00
 CommonRLInterface = "0.3"
 Reexport = "1"
 julia = "1.3"
