name = "ReinforcementLearningBase"
uuid = "e575027e-6cd6-5018-9292-cdc6200d2b44"
authors = ["Johanni Brea <jbrea@users.noreply.github.com>", "Jun Tian <tianjun.cpp@gmail.com>"]
version = "0.11.0"

[deps]
AbstractTrees = "1520ce14-60c1-5f80-bbc7-55ef81b5835c"
CommonRLInterface = "d842c3ba-07a1-494f-bbec-f5741b0a3e98"
DomainSets = "5b8099bc-c8ec-5219-889f-1d9e522a28bf"
Markdown = "d6f4376e-aef5-505a-96c1-9c027394607a"
Random = "9a3f8284-a2c9-5f02-9a11-845980a1fd5c"
Reexport = "189a3867-3050-52da-a836-e630ba90ab69"
Test = "8dfed614-e22c-5e08-85e1-65c5234f0b40"

[compat]
AbstractTrees = "0.3, 0.4"
CommonRLInterface = "0.3"
<<<<<<< HEAD
CommonRLSpaces = "0.1, 0.2"
=======
>>>>>>> 94b60ae0
Reexport = "1"
julia = "1.3"

[extras]
POMDPModelTools = "08074719-1b2a-587c-a292-00f91cc44415"
POMDPs = "a93abf59-7444-517b-a68a-c42f96afdd7d"
Test = "8dfed614-e22c-5e08-85e1-65c5234f0b40"

[targets]
test = ["Test", "POMDPs", "POMDPModelTools"]<|MERGE_RESOLUTION|>--- conflicted
+++ resolved
@@ -15,10 +15,7 @@
 [compat]
 AbstractTrees = "0.3, 0.4"
 CommonRLInterface = "0.3"
-<<<<<<< HEAD
-CommonRLSpaces = "0.1, 0.2"
-=======
->>>>>>> 94b60ae0
+CommonRLSpaces = "0.2"
 Reexport = "1"
 julia = "1.3"
 
