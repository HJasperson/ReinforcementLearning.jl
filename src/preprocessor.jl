--- conflicted
+++ resolved
@@ -272,11 +272,7 @@
 
 Send array `x` to GPU. Requires the `using CuArrays`.
 """
-<<<<<<< HEAD
-togpu(x) = CuArrays.adapt(CuArray, x)
-=======
 togpu(x) = CuArrays.adapt(CuArrays.CuArray, x)
->>>>>>> 2e45c641
 end
 
 export ImagePreprocessor, ImageCrop, ImageResizeNearestNeighbour,
