name = "ReinforcementLearningExperiments"
uuid = "6bd458e5-1694-412f-b601-3a888375c491"
authors = ["Jun Tian <tianjun.cpp@gmail.com>"]
version = "0.1.4"

[deps]
Distributions = "31c24e10-a181-5473-b8eb-7969acd0382f"
Flux = "587475ba-b771-5e3f-ad9e-33799f191a9c"
Reexport = "189a3867-3050-52da-a836-e630ba90ab69"
ReinforcementLearning = "158674fc-8238-5cab-b5ba-03dfc80d1318"
StableRNGs = "860ef19b-820b-49d6-a774-d7a799459cd3"
Weave = "44d3d7a6-8a23-5bf8-98c5-b353f8df5ec9"

[compat]
Distributions = "0.25"
Flux = "0.13"
Reexport = "1"
<<<<<<< HEAD
ReinforcementLearning = "0.11, 0.10"
=======
ReinforcementLearning = "0.11"
StableRNGs = "1"
>>>>>>> caf87863
Weave = "0.10"
julia = "1.6"

[extras]
CUDA = "052768ef-5323-5732-b1bb-66c8b64840ba"
Test = "8dfed614-e22c-5e08-85e1-65c5234f0b40"

[targets]
test = ["CUDA", "Test"]<|MERGE_RESOLUTION|>--- conflicted
+++ resolved
@@ -15,12 +15,8 @@
 Distributions = "0.25"
 Flux = "0.13"
 Reexport = "1"
-<<<<<<< HEAD
-ReinforcementLearning = "0.11, 0.10"
-=======
 ReinforcementLearning = "0.11"
 StableRNGs = "1"
->>>>>>> caf87863
 Weave = "0.10"
 julia = "1.6"
 
