--- conflicted
+++ resolved
@@ -13,15 +13,9 @@
 [compat]
 Reexport = "0.2, 1"
 ReinforcementLearningBase = "0.10"
-<<<<<<< HEAD
 ReinforcementLearningCore = "0.9"
-ReinforcementLearningEnvironments = "0.7, 0.6"
+ReinforcementLearningEnvironments = "0.7"
 ReinforcementLearningZoo = "0.6"
-=======
-ReinforcementLearningCore = "0.9, 0.8"
-ReinforcementLearningEnvironments = "0.7"
-ReinforcementLearningZoo = "0.6, 0.5"
->>>>>>> 207ae40f
 julia = "1.6"
 
 [extras]
